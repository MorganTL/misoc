<<<<<<< HEAD
             _____       _            ____  _     _ _       _ 
            |   __|___  |_|___ _ _   |    \|_|___|_| |_ ___| |
            |   __|   | | | . | | |  |  |  | | . | |  _| .'| |
            |_____|_|_|_| |___|_  |  |____/|_|_  |_|_| |__,|_|
                      |___|   |___|          |___|
 
       Copyright 2012 / Florent Kermarrec / florent@enjoy-digital.fr
 
                               migScope
--------------------------------------------------------------------------------
=======
################################################################################
#            _____       _            ____  _     _ _       _ 
#           |   __|___  |_|___ _ _   |    \|_|___|_| |_ ___| |
#           |   __|   | | | . | | |  |  |  | | . | |  _| .'| |
#           |_____|_|_|_| |___|_  |  |____/|_|_  |_|_| |__,|_|
#                     |___|   |___|          |___|
#
#      Copyright 2012 / Florent Kermarrec / florent@enjoy-digital.fr
#
#                             migScope
#                  ----------------------------------
################################################################################


>>>>>>> 35495d88

[> migScope
------------

migScope is a small logic analyzer to be embedded in an FPGA.

While free vendor toolchains are generally used by beginners or for prototyping 
(situations   where   having a logic  analyser  in  the design is generally very 
helpful) free  toolchains are  always  provided  without  the proprietary logic 
analyzer solution... :(

Based on   Migen,   migScope   aims  to  provide a free, portable and flexible 
alternative to vendor's solutions!

[> Specification:

migScope provides Migen cores to be embedded in the design and Python drivers to 
control the logic  analyzer  from the Host. migScope automatically interconnects 
all cores  tothe CSR bus. When using Python on the Host, no needs to worry about
cores register mapping, importing migScope project gives you direct access to 
all the cores!

migScope 	produces.vcd output files to be  analyzed  in your favorite waveform 
viewer.

[> Status:
Complete flow tested on board with a classic Term. RangeDetector, EdgeDetector 
still not tested.

[> Examples:
test_MigIo : Led & Switch Test controlled by Python Host.
test_MigLa : Logic Analyzer controlled by Python Host.

[> Contact
E-mail: florent@enjoy-digital.fr<|MERGE_RESOLUTION|>--- conflicted
+++ resolved
@@ -1,62 +1,25 @@
-<<<<<<< HEAD
-             _____       _            ____  _     _ _       _ 
-            |   __|___  |_|___ _ _   |    \|_|___|_| |_ ___| |
-            |   __|   | | | . | | |  |  |  | | . | |  _| .'| |
-            |_____|_|_|_| |___|_  |  |____/|_|_  |_|_| |__,|_|
-                      |___|   |___|          |___|
- 
-       Copyright 2012 / Florent Kermarrec / florent@enjoy-digital.fr
- 
-                               migScope
---------------------------------------------------------------------------------
-=======
-################################################################################
-#            _____       _            ____  _     _ _       _ 
-#           |   __|___  |_|___ _ _   |    \|_|___|_| |_ ___| |
-#           |   __|   | | | . | | |  |  |  | | . | |  _| .'| |
-#           |_____|_|_|_| |___|_  |  |____/|_|_  |_|_| |__,|_|
-#                     |___|   |___|          |___|
-#
-#      Copyright 2012 / Florent Kermarrec / florent@enjoy-digital.fr
-#
-#                             migScope
-#                  ----------------------------------
-################################################################################
-
-
->>>>>>> 35495d88
-
 [> migScope
 ------------
 
-migScope is a small logic analyzer to be embedded in an FPGA.
-
-While free vendor toolchains are generally used by beginners or for prototyping 
-(situations   where   having a logic  analyser  in  the design is generally very 
-helpful) free  toolchains are  always  provided  without  the proprietary logic 
-analyzer solution... :(
-
-Based on   Migen,   migScope   aims  to  provide a free, portable and flexible 
-alternative to vendor's solutions!
-
-[> Specification:
-
-migScope provides Migen cores to be embedded in the design and Python drivers to 
-control the logic  analyzer  from the Host. migScope automatically interconnects 
-all cores  tothe CSR bus. When using Python on the Host, no needs to worry about
-cores register mapping, importing migScope project gives you direct access to 
-all the cores!
-
-migScope 	produces.vcd output files to be  analyzed  in your favorite waveform 
-viewer.
+This is a small Logic Analyser to be embedded in a Fpga design to debug internal
+or external signals.
 
 [> Status:
-Complete flow tested on board with a classic Term. RangeDetector, EdgeDetector 
-still not tested.
+Early development phase
 
-[> Examples:
-test_MigIo : Led & Switch Test controlled by Python Host.
-test_MigLa : Logic Analyzer controlled by Python Host.
+Simulation:
+-tb_spi2Csr      :   Test Spi <--> Csr Bridge : [Ok]
+-tb_TriggerCsr   :   Test Trigger with Csr    : [Ok]
+-tb_RecorderCsr  :   Test Recorder with Csr   : [Ok]
+-tb_MigScope     :   Global Test with Csr     : [Ok]
+
+Example Design:
+-de0_nano        :   Generate Signals in FPGA and probe them with migScope : [Ok]
+                     Toolchain [Ok]
+-de1             :   Generate Signals in FPGA and probe them with migScope : [Ok]
+                     Toolchain [Ok]
+                     - test_MigIo : Led & Switch Test controlled by Python [Ok]
+                     - test_MigLa : Logic Analyzer controlled by Python [Ok]
 
 [> Contact
 E-mail: florent@enjoy-digital.fr